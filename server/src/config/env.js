--- conflicted
+++ resolved
@@ -15,7 +15,6 @@
 
 // JWT Configuration
 export const JWT_SECRET_ACCESS_KEY =
-<<<<<<< HEAD
   process.env.JWT_SECRET_ACCESS_KEY || 'default_secret_key';
 export const JWT_ACCESS_EXPIRES_IN = process.env.JWT_ACCESS_EXPIRES_IN || '15m';
 export const JWT_ACCESS_EXPIRES_IN_NUM = process.env.JWT_ACCESS_EXPIRES_IN_NUM || 15 * 60 * 1000; // 15 minutes in ms
@@ -24,10 +23,6 @@
   process.env.JWT_SECRET_REFRESH_KEY || 'default_refresh_secret_key';
 export const JWT_REFRESH_EXPIRES_IN = process.env.JWT_REFRESH_EXPIRES_IN || '7d';
 export const JWT_REFRESH_EXPIRES_IN_NUM = process.env.JWT_REFRESH_EXPIRES_IN_NUM || 7 * 24 * 60 * 60 * 1000; // 7 days in ms
-=======
-    process.env.JWT_SECRET_ACCESS_KEY || 'default_secret_key';
-export const JWT_EXPIRES_IN = process.env.JWT_EXPIRES_IN || '7D';
->>>>>>> 1cc73a12
 
 // Cloudinary Configuration (for media uploads)
 export const CLOUDINARY_CLOUD_NAME =
